# go-zetasqlite

![Go](https://github.com/goccy/go-zetasqlite/workflows/Go/badge.svg)
[![GoDoc](https://godoc.org/github.com/goccy/go-zetasqlite?status.svg)](https://pkg.go.dev/github.com/goccy/go-zetasqlite?tab=doc)
[![codecov](https://codecov.io/gh/goccy/go-zetasqlite/branch/main/graph/badge.svg)](https://codecov.io/gh/goccy/go-zetasqlite)

A database driver library that interprets ZetaSQL queries and runs them using SQLite3

# Features

`go-zetasqlite` supports `database/sql` driver interface.
So, you can use ZetaSQL queries just by importing `github.com/goccy/go-zetasqlite`.
Also, go-zetasqlite uses SQLite3 as the database engine.
Since we are using [go-sqlite3](https://github.com/mattn/go-sqlite3), we can use the options ( like `:memory:` ) supported by `go-sqlite3` ( see [details](https://pkg.go.dev/github.com/mattn/go-sqlite3#readme-connection-string) ).
ZetaSQL functionality is provided by [go-zetasql](https://github.com/goccy/go-zetasql)

# Installation

```
go get github.com/goccy/go-zetasqlite
```

## **NOTE**

Since this library uses go-zetasql, the following environment variables must be enabled in order to build. See [here](https://github.com/goccy/go-zetasql#prerequisites) for details.

```
CGO_ENABLED=1
CXX=clang++
```

# Synopsis

You can pass ZetaSQL queries to Query/Exec function of database/sql package.

```go
package main

import (
  "database/sql"
  "fmt"

  _ "github.com/goccy/go-zetasqlite"
)

func main() {
  db, err := sql.Open("zetasqlite", ":memory:")
  if err != nil {
    panic(err)
  }
  defer db.Close()

  rows, err := db.Query(`SELECT * FROM UNNEST([?, ?, ?])`, 1, 2, 3)
  if err != nil {
    panic(err)
  }
  var ids []int64
  for rows.Next() {
    var id int64
    if err := rows.Scan(&id); err != nil {
      panic(err)
    }
    ids = append(ids, id)
  }
  fmt.Println(ids) // [1 2 3]
}
```

# Tools

## ZetaSQLite CLI

You can execute ZetaSQL queries interactively by using the tools provided by `cmd/zetasqlite-cli`. See [here](https://github.com/goccy/go-zetasqlite/tree/main/cmd/zetasqlite-cli#readme) for details

# Status

A list of ZetaSQL ( Google Standard SQL ) specifications and features supported by go-zetasqlite.

## Types

- [x] INT64 ( `INT`, `SMALLINT`, `INTEGER`, `BIGINT`, `TINYINT`, `BYTEINT` )
- [x] NUMERIC ( `DECIMAL` )
- [x] BIGNUMERIC ( `BIGDECIMAL` )
- [x] FLOAT64 ( `FLOAT` )
- [x] BOOL ( `BOOLEAN` )
- [x] STRING
- [x] BYTES
- [x] DATE
- [x] TIME
- [x] DATETIME
- [x] TIMESTAMP
- [x] INTERVAL
- [x] ARRAY
- [x] STRUCT
- [x] JSON
- [x] RECORD
- [ ] GEOGRAPHY

## Expressions

### Operators

- [x] Field access operator
- [x] Array subscript operator
- [x] JSON subscript operator
- [x] Unary operators ( `+`, `-`, `~` )
- [x] Multiplication ( `*` )
- [x] Division ( `/` )
- [x] Concatenation operator ( `||` )
- [x] Addition ( `+` )
- [x] Subtraction ( `-` )
- [x] Bitwise operators ( `<<`, `>>`, `&`, `|` )
- [x] Comparison operators ( `=`, `<`, `>`, `<=`, `>=`, `!=`, `<>`)
- [x] [NOT] LIKE
- [x] [NOT] BETWEEN
- [x] [NOT] IN
- [x] IS [NOT] NULL
- [x] IS [NOT] TRUE
- [x] IS [NOT] FALSE
- [x] NOT
- [x] AND
- [x] OR
- [x] [NOT] EXISTS
- [x] IS [NOT] DISTINCT FROM

### Conditional Expressions

- [x] CASE expr
- [x] CASE
- [x] COALESCE
- [x] IFNULL
- [x] NULLIF

### Subqueries

- [x] Expression subqueries
  - [x] Scalar subqueries
  - [x] ARRAY subqueries
  - [x] IN subqueries
  - [x] EXISTS subqueries
- [x] Table subqueries
- [x] Correlated subqueries
- [x] Volatile subqueries

## Query

- [x] SELECT statement
  - [x] SELECT *
  - [x] SELECT expression
  - [x] SELECT expression.*
  - [x] SELECT * EXCEPT
  - [x] SELECT * REPLACE
  - [x] SELECT DISTINCT
  - [x] SELECT ALL
  - [x] SELECT AS STRUCT
  - [x] SELECT AS VALUE
- [x] FROM clause
- [x] UNNEST operator
  - [x] UNNEST and STRUCTs
  - [ ] Explicit and implicit UNNEST
  - [ ] UNNEST and NULLs
<<<<<<< HEAD
  - [x] UNNEST and WITH OFFSET
- [ ] PIVOT operator
- [ ] UNPIVOT operator
=======
  - [ ] UNNEST and WITH OFFSET
- [x] PIVOT operator
- [x] UNPIVOT operator
>>>>>>> e7b6206c
- [ ] TABLESAMPLE operator
- [x] JOIN operation
  - [x] INNER JOIN
  - [x] CROSS JOIN
  - [x] Comma cross join (,)
  - [x] FULL OUTER JOIN
  - [x] LEFT OUTER JOIN
  - [x] RIGHT OUTER JOIN
  - [x] ON clause
  - [x] USING clause
  - [x] ON and USING equivalency
  - [ ] Join operations in a sequence
  - [ ] Correlated join operation
- [x] WHERE clause
- [x] GROUP BY clause
- [x] HAVING clause
  - [x] Mandatory aggregation
- [x] ORDER BY clause
- [x] QUALIFY clause
- [x] WINDOW clause
- [x] Set operators
  - [x] UNION
  - [x] INTERSECT
  - [x] EXCEPT
- [x] LIMIT and OFFSET clauses
- [x] WITH clause
  - [ ] RECURSIVE keyword
  - [x] Non-recursive CTEs
  - [ ] Recursive CTEs
  - [x] CTE rules and constraints
  - [x] CTE visibility
- [x] Using aliases
  - [x] Explicit aliases
  - [x] Implicit aliases
  - [x] Alias visibility
  - [x] Duplicate aliases
  - [x] Ambiguous aliases
  - [x] Range variables
- [x] Value tables
  - [x] Return query results as a value table
  - [x] Create a table with a value table
  - [ ] Use a set operation on a value table
- [x] Queries for wildcard table

## Statements

### DDL ( Data Definition Language )

- [ ] CREATE SCHEMA
- [x] CREATE TABLE
- [ ] CREATE TABLE LIKE
- [ ] CREATE TABLE COPY
- [ ] CREATE SNAPSHOT TABLE
- [ ] CREATE TABLE CLONE
- [x] CREATE VIEW
- [ ] CREATE MATERIALIZED VIEW
- [ ] CREATE EXTERNAL TABLE
- [x] CREATE FUNCTION
- [ ] CREATE TABLE FUNCTION
- [ ] CREATE PROCEDURE
- [ ] CREATE ROW ACCESS POLICY
- [ ] CREATE CAPACITY
- [ ] CREATE RESERVATION
- [ ] CREATE ASSIGNMENT
- [ ] CREATE SEARCH INDEX
- [ ] ALTER SCHEMA SET DEFAULT COLLATE
- [ ] ALTER SCHEMA SET OPTIONS
- [ ] ALTER TABLE SET OPTIONS
- [ ] ALTER TABLE ADD COLUMN
- [ ] ALTER TABLE RENAME TO
- [ ] ALTER TABLE RENAME COLUMN
- [ ] ALTER TABLE DROP COLUMN
- [ ] ALTER TABLE SET DEFAULT COLLATE
- [ ] ALTER COLUMN SET OPTIONS
- [ ] ALTER COLUMN DROP NOT NULL
- [ ] ALTER COLUMN SET DATA TYPE
- [ ] ALTER COLUMN SET DEFAULT
- [ ] ALTER COLUMN DROP DEFAULT
- [ ] ALTER VIEW SET OPTIONS
- [ ] ALTER MATERIALIZED VIEW SET OPTIONS
- [ ] ALTER ORGANIZATION SET OPTIONS
- [ ] ALTER PROJECT SET OPTIONS
- [ ] ALTER BI_CAPACITY SET OPTIONS
- [ ] DROP SCHEMA
- [x] DROP TABLE
- [ ] DROP SNAPSHOT TABLE
- [ ] DROP EXTERNAL TABLE
- [x] DROP VIEW
- [ ] DROP MATERIALIZED VIEW
- [x] DROP FUNCTION
- [ ] DROP TABLE FUNCTION
- [ ] DROP PROCEDURE
- [ ] DROP ROW ACCESS POLICY
- [ ] DROP CAPACITY
- [ ] DROP RESERVATION
- [ ] DROP ASSIGNMENT
- [ ] DROP SEARCH INDEX

### DML ( Data Manipulation Language )

- [x] INSERT
- [x] DELETE
- [x] TRUNCATE TABLE
- [x] UPDATE
- [x] MERGE

### DCL ( Data Control Language )

- [ ] GRANT
- [ ] REVOKE

### Procedural Language

- [ ] DECLARE
- [ ] SET
- [ ] EXECUTE IMMEDIATE
- [x] BEGIN...END
- [ ] BEGIN...EXCEPTION...END
- [x] CASE
- [x] CASE search_expression
- [x] IF
- [ ] Labels
- [ ] Loops
  - [ ] LOOP
  - [ ] REPEATE
  - [ ] WHILE
  - [ ] BREAK
  - [ ] LEAVE
  - [ ] CONTINUE
  - [ ] ITERATE
  - [ ] FOR...IN
- [ ] Transactions
  - [x] BEGIN TRANSACTION
  - [x] COMMIT TRANSACTION
  - [ ] ROLLBACK TRANSACTION
- [ ] RAISE
- [ ] RETURN
- [ ] CALL

### Debugging Statements

- [ ] ASSERT

### Other Statements

- [ ] EXPORT DATA
- [ ] LOAD DATA


## User Defined Functions

- [x] User Defined Function
- [x] Templated Argument Function
  - If the return type is not specified, templated argument function supports only some types of patterns.
    - `ANY` -> `ANY`
    - `ARRAY<ANY>` -> `ANY`
    - `ANY` -> `ARRAY<ANY>`
    - If the return type is always fixed, only some types are supported, such as `INT64` / `DOUBLE`

- [x] JavaScript UDF

## Functions

### Aggregate functions

- [x] ANY_VALUE
- [x] ARRAY_AGG
- [x] ARRAY_CONCAT_AGG
- [x] AVG
- [x] BIT_AND
- [x] BIT_OR
- [x] BIT_XOR
- [x] COUNT
- [x] COUNTIF
- [x] LOGICAL_AND
- [x] LOGICAL_OR
- [x] MAX
- [x] MIN
- [x] STRING_AGG
- [x] SUM

### Statistical aggregate functions

- [x] CORR
- [x] COVAR_POP
- [x] COVAR_SAMP
- [x] STDDEV_POP
- [x] STDDEV_SAMP
- [x] STDDEV
- [x] VAR_POP
- [x] VAR_SAMP
- [x] VARIANCE

### Approximate aggregate functions

- [x] APPROX_COUNT_DISTINCT
- [x] APPROX_QUANTILES
- [x] APPROX_TOP_COUNT
- [x] APPROX_TOP_SUM

### HyperLogLog++ functions

- [x] HLL_COUNT.INIT
- [x] HLL_COUNT.MERGE
- [x] HLL_COUNT.MERGE_PARTIAL
- [x] HLL_COUNT.EXTRACT

### Numbering functions

- [x] RANK
- [x] DENSE_RANK
- [x] PERCENT_RANK
- [x] CUME_DIST
- [x] NTILE
- [x] ROW_NUMBER

### Bit functions

- [x] BIT_COUNT

### Conversion functions

- [x] CAST AS ARRAY
- [x] CAST AS BIGNUMERIC
- [x] CAST AS BOOL
- [x] CAST AS BYTES
- [x] CAST AS DATE
- [x] CAST AS DATETIME
- [x] CAST AS FLOAT64
- [x] CAST AS INT64
- [x] CAST AS INTERVAL
- [x] CAST AS NUMERIC
- [x] CAST AS STRING
- [x] CAST AS STRUCT
- [x] CAST AS TIME
- [x] CAST AS TIMESTAMP
- [x] PARSE_BIGNUMERIC
- [x] PARSE_NUMERIC
- [x] SAFE_CAST
- [ ] Format clause for CAST

### Mathematical functions

- [x] ABS
- [x] SIGN
- [x] IS_INF
- [x] IS_NAN
- [x] IEEE_DIVIDE
- [x] RAND
- [x] SQRT
- [x] POW
- [x] POWER
- [x] EXP
- [x] LN
- [x] LOG
- [x] LOG10
- [x] GREATEST
- [x] LEAST
- [x] DIV
- [x] SAFE_DIVIDE
- [x] SAFE_MULTIPLY
- [x] SAFE_NEGATE
- [x] SAFE_ADD
- [x] SAFE_SUBTRACT
- [x] MOD
- [x] ROUND
- [x] TRUNC
- [x] CEIL
- [x] CEILING
- [x] FLOOR
- [x] COS
- [x] COSH
- [x] ACOS
- [x] ACOSH
- [x] SIN
- [x] SINH
- [x] ASIN
- [x] ASINH
- [x] TAN
- [x] TANH
- [x] ATAN
- [x] ATANH
- [x] ATAN2
- [x] RANGE_BUCKET

### Navigation functions

- [x] FIRST_VALUE
- [x] LAST_VALUE
- [x] NTH_VALUE
- [x] LEAD
- [x] LAG
- [x] PERCENTILE_CONT
- [x] PERCENTILE_DISC

### Hash functions

- [x] FARM_FINGERPRINT
- [x] MD5
- [x] SHA1
- [x] SHA256
- [x] SHA512

### String functions

- [x] ASCII
- [x] BYTE_LENGTH
- [x] CHAR_LENGTH
- [x] CHARACTER_LENGTH
- [x] CHR
- [x] CODE_POINTS_TO_BYTES
- [x] CODE_POINTS_TO_STRING
- [ ] COLLATE
- [x] CONCAT
- [ ] CONTAINS_SUBSTR
- [x] ENDS_WITH
- [x] FORMAT
- [x] FROM_BASE32
- [x] FROM_BASE64
- [x] FROM_HEX
- [x] INITCAP
- [x] INSTR
- [x] LEFT
- [x] LENGTH
- [x] LPAD
- [x] LOWER
- [x] LTRIM
- [x] NORMALIZE
- [x] NORMALIZE_AND_CASEFOLD
- [x] OCTET_LENGTH
- [x] REGEXP_CONTAINS
- [x] REGEXP_EXTRACT
- [x] REGEXP_EXTRACT_ALL
- [x] REGEXP_INSTR
- [x] REGEXP_REPLACE
- [x] REGEXP_SUBSTR
- [x] REPLACE
- [x] REPEAT
- [x] REVERSE
- [x] RIGHT
- [x] RPAD
- [x] RTRIM
- [x] SAFE_CONVERT_BYTES_TO_STRING
- [x] SOUNDEX
- [x] SPLIT
- [x] STARTS_WITH
- [x] STRPOS
- [x] SUBSTR
- [x] SUBSTRING
- [x] TO_BASE32
- [x] TO_BASE64
- [x] TO_CODE_POINTS
- [x] TO_HEX
- [x] TRANSALTE
- [x] TRIM
- [x] UNICODE
- [x] UPPER

### JSON functions

- [x] JSON_EXTRACT
- [x] JSON_QUERY
- [x] JSON_EXTRACT_SCALAR
- [x] JSON_VALUE
- [x] JSON_EXTRACT_ARRAY
- [x] JSON_QUERY_ARRAY
- [x] JSON_EXTRACT_STRING_ARRAY
- [x] JSON_VALUE_ARRAY
- [x] PARSE_JSON
- [x] TO_JSON
- [x] TO_JSON_STRING
- [x] STRING
- [x] BOOL
- [x] INT64
- [x] FLOAT64
- [x] JSON_TYPE

### Array functions

- [x] ARRAY
- [x] ARRAY_CONCAT
- [x] ARRAY_LENGTH
- [x] ARRAY_TO_STRING
- [x] GENERATE_ARRAY
- [x] GENERATE_DATE_ARRAY
- [x] GENERATE_TIMESTAMP_ARRAY
- [x] ARRAY_REVERSE

### Date functions

- [x] CURRENT_DATE
- [x] EXTRACT
- [x] DATE
- [x] DATE_ADD
- [x] DATE_SUB
- [x] DATE_DIFF
- [x] DATE_TRUNC
- [x] DATE_FROM_UNIX_DATE
- [x] FORMAT_DATE
- [x] LAST_DAY
- [x] PARSE_DATE
- [x] UNIX_DATE

### Datetime functions

- [x] CURRENT_DATETIME
- [x] DATETIME
- [x] EXTRACT
- [x] DATETIME_ADD
- [x] DATETIME_SUB
- [x] DATETIME_DIFF
- [x] DATETIME_TRUNC
- [x] FORMAT_DATETIME
- [x] LAST_DAY
- [x] PARSE_DATETIME

### Time functions

- [x] CURRENT_TIME
- [x] TIME
- [x] EXTRACT
- [x] TIME_ADD
- [x] TIME_SUB
- [x] TIME_DIFF
- [x] TIME_TRUNC
- [x] FORMAT_TIME
- [x] PARSE_TIME

### Timestamp functions

- [x] CURRENT_TIMESTAMP
- [x] EXTRACT
- [x] STRING
- [x] TIMESTAMP
- [x] TIMESTAMP_ADD
- [x] TIMESTAMP_SUB
- [x] TIMESTAMP_DIFF
- [x] TIMESTAMP_TRUNC
- [x] FORMAT_TIMESTAMP
- [x] PARSE_TIMESTAMP
- [x] TIMESTAMP_SECONDS
- [x] TIMESTAMP_MILLIS
- [x] TIMEATAMP_MICROS
- [x] UNIX_SECONDS
- [x] UNIX_MILLIS
- [x] UNIX_MICROS

### Interval functions

- [x] MAKE_INTERVAL
- [x] EXTRACT
- [x] JUSTIFY_DAYS
- [x] JUSTIFY_HOURS
- [x] JUSTIFY_INTERVAL

### Geography functions

- [ ] S2_CELLIDFROMPOINT
- [ ] S2_COVERINGCELLIDS
- [ ] ST_ANGLE
- [ ] ST_AREA
- [ ] ST_ASBINARY
- [ ] ST_ASGEOJSON
- [ ] ST_ASTEXT
- [ ] ST_AZIMUTH
- [ ] ST_BOUNDARY
- [ ] ST_BOUNDINGBOX
- [ ] ST_BUFFER
- [ ] ST_BUFFERWITHTOLERANCE
- [ ] ST_CENTROID
- [ ] ST_CENTROID_AGG
- [ ] ST_CLOSESTPOINT
- [ ] ST_CLUSTERDBSCAN
- [ ] ST_CONTAINS
- [ ] ST_CONVEXHULL
- [ ] ST_COVEREDBY
- [ ] ST_COVERS
- [ ] ST_DIFFERENCE
- [ ] ST_DIMENSION
- [ ] ST_DISJOINT
- [ ] ST_DISTANCE
- [ ] ST_DUMP
- [ ] ST_DWITHIN
- [ ] ST_ENDPOINT
- [ ] ST_EQUALS
- [ ] ST_EXTENT
- [ ] ST_EXTERIORRING
- [ ] ST_GEOGFROM
- [ ] ST_GEOGFROMGEOJSON
- [ ] ST_GEOGFROMTEXT
- [ ] ST_GEOGFROMWKB
- [ ] ST_GEOGPOINT
- [ ] ST_GEOGPOINTFROMGEOHASH
- [ ] ST_GEOHASH
- [ ] ST_GEOMETRYTYPE
- [ ] ST_INTERIORRINGS
- [ ] ST_INTERSECTION
- [ ] ST_INTERSECTS
- [ ] ST_INTERSECTSBOX
- [ ] ST_ISCLOSED
- [ ] ST_ISCOLLECTION
- [ ] ST_ISEMPTY
- [ ] ST_ISRING
- [ ] ST_LENGTH
- [ ] ST_MAKELINE
- [ ] ST_MAKEPOLYGON
- [ ] ST_MAKEPOLYGONORIENTED
- [ ] ST_MAXDISTANCE
- [ ] ST_NPOINTS
- [ ] ST_NUMGEOMETRIES
- [ ] ST_NUMPOINTS
- [ ] ST_PERIMETER
- [ ] ST_POINTN
- [ ] ST_SIMPLIFY
- [ ] ST_SNAPTOGRID
- [ ] ST_STARTPOINT
- [ ] ST_TOUCHES
- [ ] ST_UNION
- [ ] ST_UNION_AGG
- [ ] ST_WITHIN
- [ ] ST_X
- [ ] ST_Y

### Security functions

- [x] SESSION_USER

### UUID functions

- [x] GENERATE_UUID

### Net functions

- [x] NET.IP_FROM_STRING
- [x] NET.SAFE_IP_FROM_STRING
- [x] NET.IP_TO_STRING
- [x] NET.IP_NET_MASK
- [x] NET.IP_TRUNC
- [x] NET.IPV4_FROM_INT64
- [x] NET.IPV4_TO_INT64
- [x] NET.HOST
- [x] NET.PUBLIC_SUFFIX
- [x] NET.REG_DOMAIN

### Debugging functions

- [x] ERROR

### AEAD encryption functions

- [ ] KEYS.NEW_KEYSET
- [ ] KEYS.ADD_KEY_FROM_RAW_BYTES
- [ ] AEAD.DECRYPT_BYTES
- [ ] AEAD.DECRYPT_STRING
- [ ] AEAD.ENCRYPT
- [ ] DETERMINISTIC_DECRYPT_BYTES
- [ ] DETERMINISTIC_DECRYPT_STRING
- [ ] DETERMINISTIC_ENCRYPT
- [ ] KEYS.KEYSET_CHAIN
- [ ] KEYS.KEYSET_FROM_JSON
- [ ] KEYS.KEYSET_TO_JSON
- [ ] KEYS.ROTATE_KEYSET
- [ ] KEYS.KEYSET_LENGTH

# License

MIT<|MERGE_RESOLUTION|>--- conflicted
+++ resolved
@@ -159,15 +159,9 @@
   - [x] UNNEST and STRUCTs
   - [ ] Explicit and implicit UNNEST
   - [ ] UNNEST and NULLs
-<<<<<<< HEAD
   - [x] UNNEST and WITH OFFSET
-- [ ] PIVOT operator
-- [ ] UNPIVOT operator
-=======
-  - [ ] UNNEST and WITH OFFSET
 - [x] PIVOT operator
 - [x] UNPIVOT operator
->>>>>>> e7b6206c
 - [ ] TABLESAMPLE operator
 - [x] JOIN operation
   - [x] INNER JOIN
